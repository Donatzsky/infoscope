<!DOCTYPE html>
<html>
<head>
    <title>{{ .Data.Title }}</title>
    <meta charset="utf-8">
    <meta name="viewport" content="width=device-width, initial-scale=1">
    <meta name="csrf-token" content="{{ .CSRFToken }}">
    
    <!-- Primary Meta Tags -->
    <meta name="title" content="{{ .Data.Title }}">
    <meta name="description" content="{{ index .Data.Settings "meta_description" }}">

    <!-- Open Graph / Facebook -->
    <meta property="og:type" content="website">
    <meta property="og:url" content="{{ .Data.HeaderLinkURL }}">
    <meta property="og:title" content="{{ .Data.Title }}">
    <meta property="og:description" content="{{ index .Data.Settings "meta_description" }}">
    {{ if index .Data.Settings "meta_image_url" }}
    <meta property="og:image" content="{{ .Data.SiteURL }}/static/images/{{ index .Data.Settings "meta_image_url" }}">
    {{ end }}

    <!-- Twitter -->
    <meta property="twitter:card" content="summary_large_image">
    <meta property="twitter:url" content="{{ .Data.HeaderLinkURL }}">
    <meta property="twitter:title" content="{{ .Data.Title }}">
    <meta property="twitter:description" content="{{ index .Data.Settings "meta_description" }}">
    {{ if index .Data.Settings "meta_image_url" }}
    <meta name="twitter:image" content="{{ .Data.SiteURL }}/static/images/{{ index .Data.Settings "meta_image_url" }}">
    {{ end }}

    <link rel="icon" type="image/x-icon" href="/static/images/favicon/{{ index .Data.Settings "favicon_url" }}">
    
    <!-- Preload critical favicons for faster loading -->
    {{ range $index, $entry := .Data.Entries }}
        {{ if lt $index 10 }}
    <link rel="preload" as="image" href="{{ $entry.FaviconURL }}">
        {{ end }}
    {{ end }}
    
    <style>
        body {
            font-family: 'Courier New', Courier, monospace;
            background-color: #121a2b;
            color: #7da9b7;
            margin: 0;
            padding: 20px;
            min-height: 100vh;
            display: flex;
            flex-direction: column;
        }
    
        h1 {
            color: #c4d3cb;
            text-align: center;
            margin-bottom: 1rem;
        }
    
        .header-link, .footer-link {
            color: #67bb79;
            text-decoration: none;
            text-align: center;
            margin: 1rem 0;
            display: block;
            font-size: 0.97em;
        }
    
        .feed {
            max-width: 960px;
            margin: 2rem auto;
            flex: 1;
        }
    
        .entry {
           display: grid;
            grid-template-columns: auto 1fr auto auto;
            gap: 10px;
<<<<<<< HEAD
            align-items: baseline;
=======
            align-items: center;
>>>>>>> aa5bb4b0
            margin-bottom: 0.5rem;
            padding: 0.5rem;
            border-radius: 4px;
            transition: background-color 0.2s;
        }

        .entry:hover {
            background-color: #1a2438;
        }.favicon {
            width: 16px;
            height: 16px;
            margin-right: 4px;
            /* Optimize favicon loading */
            object-fit: contain;
            background-color: transparent;
            /* Prevent layout shift during load */
            flex-shrink: 0;
        }
        
        /* Hide favicon until loaded to prevent layout shift */
        .favicon[src=""] {
            visibility: hidden;
        }
    
        .link-container {
            overflow: hidden;
            min-width: 0;
            max-width: calc(100vw - 200px);
        }
    
        .link-container a {
        color: #7da9b7;
        text-decoration: none;
        transition: color 0.2s;
        font-weight: bold;
        display: block;
        line-height: 1;
        }
    
        .link-container a:hover {
            color: #67bb79;
        }
<<<<<<< HEAD
        
        /* Styles for body text preview */
        .body-text {
            color: #5a6b7a;
            font-size: 0.85em;
            line-height: 1.3;
            margin-top: 0.3rem;
            word-wrap: break-word;
            overflow-wrap: break-word;
        }

=======
    
>>>>>>> aa5bb4b0
        .dots {
            color: #2a3450;
            margin: 0 8px;
            overflow: hidden;
            white-space: nowrap;
            flex-shrink: 0;
            min-width: 20px;
            line-height: 1;
            align-self: baseline;
        }
    
        .date {
            color: #4a5d6b;
            white-space: nowrap;
            font-size: 0.9em;
        }

        .body-text-style {
            grid-column: 2 / 4;
            color: #7da9b7;
            font-size: 0.9em;
            margin-top: 0.5rem;
        }

        .footer {
            text-align: center;
            margin-top: auto;
            padding: 2rem 0;
        }
    
        .footer-image img {
            height: {{ .Data.FooterImageHeight }};
            width: auto;
            max-width: 100%;
            margin-bottom: 1rem;
        }
    
        .no-entries {
            text-align: center;
            padding: 2rem;
            color: #4a5d6b;
        }
    
        @media (max-width: 600px) {
            .entry {
                grid-template-columns: auto 1fr;
                grid-template-rows: auto auto;
                gap: 5px;
            }

            .favicon {
                grid-row: 1;
                grid-column: 1;
            }

            .link-container {
                grid-row: 1;
                grid-column: 2;
            }
<<<<<<< HEAD
            
            .body-text {
                grid-row: 2;
                grid-column: 1 / -1;
                margin-top: 0.2rem;
                font-size: 0.8em;
            }

=======
    
>>>>>>> aa5bb4b0
            .dots {
                display: none;
            }

            .date {
                grid-row: 2;
                grid-column: 2;
                justify-self: start;
            }
        }
        @media screen and (max-width: 768px) {
            .link-container a {
                white-space: normal;
                    overflow-wrap: break-word;
                     word-wrap: break-word;
                     word-break: break-word;
                     hyphens: auto;
            }
        }
        
        /* Additional performance optimizations */
        .feed {
            contain: layout style paint;
        }
        
        .entry {
            will-change: transform;
            backface-visibility: hidden;
        }
        
        /* Improve font rendering */
        body {
            -webkit-font-smoothing: antialiased;
            -moz-osx-font-smoothing: grayscale;
        }
    </style>
</head>
<body>
    <h1>{{ .Data.Title }}</h1>
    <a href="{{ .Data.HeaderLinkURL }}" class="header-link return">{{ .Data.HeaderLinkText }}</a>

    <div class="feed">
        <!-- Debug output -->
        <script>console.log('Feed entries:', {{ .Data.Entries | printf "%#v" }})</script>
        
        {{ range .Data.Entries }}        <div class="entry">
            <!-- Debug output per entry -->
            <script>console.log('Processing entry:', {{ . | printf "%#v" }})</script>
            
            <img class="favicon" src="{{ .FaviconURL }}" loading="lazy" onerror="this.src='/static/favicons/default.ico'; this.onerror=null;" alt="">
            <div class="link-container">
                <a href="{{ .URL }}" onclick="return trackClick({{ .ID }}, '{{ .URL }}')" target="_blank">
                    {{ if and .FeedTitle (eq (index $.Data.Settings "show_blog_name") "true") }}{{ .FeedTitle | html }}: {{ end }}{{ .Title | html }}
                </a>
<<<<<<< HEAD
                {{ if and .BodyText (eq (index $.Data.Settings "show_body_text") "true") }}
                <div class="body-text">{{ .BodyText | html }}</div>
                {{ end }}
=======
>>>>>>> aa5bb4b0
            </div>
            {{ if eq (index $.Data.Settings "show_body_text") "true" }}
            <div class="body-text body-text-style">
                {{ .BodyText | html }}
            </div>
            {{ end }}
            <span class="dots">............................................................................................................................</span>
            <span class="date">{{ .Date }}</span>
        </div>
        {{ else }}
        <!-- Show when no entries -->
        <div class="no-entries">No entries found</div>
        {{ end }}
    </div>

    <div class="footer">
        {{ if .Data.FooterImageURL }}
        <div class="footer-image">
            <img src="/static/images/{{ .Data.FooterImageURL }}" alt="Footer image">
        </div>
        {{ end }}
        <a href="{{ .Data.FooterLinkURL }}" class="footer-link return">{{ .Data.FooterLinkText }}</a>
    </div>    <script>
        function getCSRFToken() {
            const meta = document.querySelector('meta[name="csrf-token"]');
            return meta ? meta.content : null;
        }

        function trackClick(entryId, url) {
            const csrfToken = getCSRFToken();
            if (!csrfToken) {
                console.error('CSRF token not found');
                return true; // Allow link to open even if tracking fails
            }

            fetch('/click?id=' + entryId, {
                method: 'POST',
                headers: {
                    'Content-Type': 'application/json',
                    'X-CSRF-Token': csrfToken
                },
                credentials: 'include' // Include cookies
            }).catch(console.error);

            window.open(url, '_blank');
            return false; // Prevent default link behavior
        }

        // Optimize favicon loading on desktop
        document.addEventListener('DOMContentLoaded', function() {
            // Only apply optimizations on desktop (viewport wider than 768px)
            if (window.innerWidth > 768) {
                const favicons = document.querySelectorAll('.favicon');
                
                // Use Intersection Observer for lazy loading beyond the fold
                if ('IntersectionObserver' in window) {
                    const observer = new IntersectionObserver((entries) => {
                        entries.forEach(entry => {
                            if (entry.isIntersecting) {
                                const img = entry.target;
                                if (img.dataset.src) {
                                    img.src = img.dataset.src;
                                    img.removeAttribute('data-src');
                                    observer.unobserve(img);
                                }
                            }
                        });
                    }, {
                        rootMargin: '50px 0px'
                    });

                    // Only lazy load favicons beyond the first 15 entries
                    favicons.forEach((img, index) => {
                        if (index >= 15) {
                            img.dataset.src = img.src;
                            img.src = '/static/favicons/default.ico';
                            observer.observe(img);
                        }
                    });
                }
            }
        });
    </script>

    {{ if .Data.TrackingCode }}
    {{ .Data.TrackingCode | safeHTML }}
    {{ end }}
</body>
</html><|MERGE_RESOLUTION|>--- conflicted
+++ resolved
@@ -72,13 +72,9 @@
     
         .entry {
            display: grid;
-            grid-template-columns: auto 1fr auto auto;
+            grid-template-columns: auto auto 1fr auto;
             gap: 10px;
-<<<<<<< HEAD
             align-items: baseline;
-=======
-            align-items: center;
->>>>>>> aa5bb4b0
             margin-bottom: 0.5rem;
             padding: 0.5rem;
             border-radius: 4px;
@@ -121,7 +117,6 @@
         .link-container a:hover {
             color: #67bb79;
         }
-<<<<<<< HEAD
         
         /* Styles for body text preview */
         .body-text {
@@ -132,10 +127,6 @@
             word-wrap: break-word;
             overflow-wrap: break-word;
         }
-
-=======
-    
->>>>>>> aa5bb4b0
         .dots {
             color: #2a3450;
             margin: 0 8px;
@@ -153,13 +144,6 @@
             font-size: 0.9em;
         }
 
-        .body-text-style {
-            grid-column: 2 / 4;
-            color: #7da9b7;
-            font-size: 0.9em;
-            margin-top: 0.5rem;
-        }
-
         .footer {
             text-align: center;
             margin-top: auto;
@@ -182,7 +166,7 @@
         @media (max-width: 600px) {
             .entry {
                 grid-template-columns: auto 1fr;
-                grid-template-rows: auto auto;
+                grid-template-rows: auto auto auto;
                 gap: 5px;
             }
 
@@ -195,7 +179,6 @@
                 grid-row: 1;
                 grid-column: 2;
             }
-<<<<<<< HEAD
             
             .body-text {
                 grid-row: 2;
@@ -204,15 +187,12 @@
                 font-size: 0.8em;
             }
 
-=======
-    
->>>>>>> aa5bb4b0
             .dots {
                 display: none;
             }
 
             .date {
-                grid-row: 2;
+                grid-row: 3;
                 grid-column: 2;
                 justify-self: start;
             }
@@ -261,18 +241,10 @@
                 <a href="{{ .URL }}" onclick="return trackClick({{ .ID }}, '{{ .URL }}')" target="_blank">
                     {{ if and .FeedTitle (eq (index $.Data.Settings "show_blog_name") "true") }}{{ .FeedTitle | html }}: {{ end }}{{ .Title | html }}
                 </a>
-<<<<<<< HEAD
                 {{ if and .BodyText (eq (index $.Data.Settings "show_body_text") "true") }}
                 <div class="body-text">{{ .BodyText | html }}</div>
                 {{ end }}
-=======
->>>>>>> aa5bb4b0
             </div>
-            {{ if eq (index $.Data.Settings "show_body_text") "true" }}
-            <div class="body-text body-text-style">
-                {{ .BodyText | html }}
-            </div>
-            {{ end }}
             <span class="dots">............................................................................................................................</span>
             <span class="date">{{ .Date }}</span>
         </div>
