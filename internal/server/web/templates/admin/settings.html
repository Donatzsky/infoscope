--- conflicted
+++ resolved
@@ -1643,7 +1643,6 @@
             const formData = new FormData(document.getElementById('settingsForm'));
             const settings = {};
             
-<<<<<<< HEAD
             // Map form field names to JSON field names expected by Go backend
             const fieldMapping = {
                 'show_blog_name': 'showBlogName',
@@ -1680,35 +1679,6 @@
             }
             
             // Override with uploaded filenames
-=======
-            // Map form field names to struct field names
-            const fieldNameMap = {
-                'show_blog_name': 'showBlogName',
-                'show_body_text': 'showBodyText', 
-                'body_text_length': 'bodyTextLength',
-                'footer_image_url': 'footerImageURL',
-                'favicon_url': 'faviconURL',
-                'meta_image_url': 'metaImageURL'
-            };
-            
-            for (let [key, value] of formData.entries()) {
-                if (key !== 'image' && key !== 'favicon' && key !== 'csrf_token') {
-                    // Map snake_case to camelCase where needed
-                    const mappedKey = fieldNameMap[key] || key;
-                    
-                    // Convert string values to appropriate types
-                    if (key === 'maxPosts' || key === 'updateInterval' || mappedKey === 'bodyTextLength') {
-                        settings[mappedKey] = parseInt(value, 10);
-                    } else if (mappedKey === 'showBlogName' || mappedKey === 'showBodyText') {
-                        settings[mappedKey] = value === 'on' || value === 'true';
-                    } else {
-                        settings[mappedKey] = value;
-                    }
-                }
-            }
-            
-            // Override with uploaded filenames using correct field names
->>>>>>> aa5bb4b0
             settings.footerImageURL = imageFilename;
             settings.faviconURL = faviconFilename;
             settings.metaImageURL = metaImageFilename;
